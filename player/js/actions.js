--- conflicted
+++ resolved
@@ -338,18 +338,20 @@
         // In Chrome/Chromium, preventDefault() inhibits the "keypress" event
     }
 
-<<<<<<< HEAD
+    /**
+     * Dummy event handler: stop event propagation.
+     *
+     * @param {Event} evt The DOM event object
+     */
+    function stopEvent(evt) {
+        evt.stopPropagation();
+    }
+
     /**
      * Event handler: document load.
      *
      * <p>This function sets up all other event handlers for this module.</p>
      */
-=======
-    function stopEvent(evt) {
-        evt.stopPropagation();
-    }
-    
->>>>>>> 446f7455
     function onLoad() {
         // Prevent event propagation when clicking on a link
         var links = document.getElementsByTagName("a");
