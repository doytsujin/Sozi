# Dutch translation for sozi
# Copyright (c) 2013 Rosetta Contributors and Canonical Ltd 2013
# This file is distributed under the same license as the sozi package.
# FIRST AUTHOR <EMAIL@ADDRESS>, 2013.
#
msgid ""
msgstr ""
"Project-Id-Version: sozi\n"
"Report-Msgid-Bugs-To: Tim van Steenbergen <tim@sourcerers.nl>\n"
<<<<<<< HEAD
"POT-Creation-Date: 2020-05-09 01:47:+0000\n"
"PO-Revision-Date: 2019-03-21 20:04+0000\n"
"Last-Translator: Kurt Latre <meester.kurt@gmail.com>\n"
=======
"POT-Creation-Date: 2020-01-01 03:40:+0000\n"
"PO-Revision-Date: 2020-06-19 15:41+0000\n"
"Last-Translator: Heimen Stoffels <vistausss@outlook.com>\n"
>>>>>>> 6766cdd5
"Language-Team: Dutch <https://hosted.weblate.org/projects/sozi/translations/"
"nl/>\n"
"Language: nl\n"
"MIME-Version: 1.0\n"
"Content-Type: text/plain; charset=UTF-8\n"
"Content-Transfer-Encoding: 8bit\n"
"Plural-Forms: nplurals=2; plural=n != 1;\n"
"X-Generator: Weblate 4.1.1\n"
"X-Launchpad-Export-Date: 2016-10-10 06:40+0000\n"

#: js/backend/Electron.js:33
msgid "Open an SVG file from your computer"
msgstr "Open een SVG-bestand van je computer"

#: js/backend/Electron.js:65
msgid "Do you want to save the presentation before closing?"
msgstr "Wil je de presentatie opslaan voor je hem afsluit?"

#: js/backend/Electron.js:66
msgid "Yes"
msgstr "Ja"

#: js/backend/Electron.js:66
msgid "No"
msgstr "Nee"

#: js/backend/Electron.js:89
msgid "File not found: %s."
msgstr "Bestand niet aangetroffen: %s."

#: js/backend/Electron.js:122
msgid "Choose an SVG file"
msgstr "Kies een SVG-bestand"

#: js/backend/Electron.js:123
msgid "SVG files"
msgstr "SVG-bestanden"

#: js/backend/FileReader.js:18
msgid ""
"Open an SVG file from your computer (<i class=\"fas fa-exclamation-triangle"
"\"></i> read-only)"
msgstr ""
"Open een SVG-bestand van je computer (<i class=\"fas fa-exclamation-"
"triangle\"></i> alleen-lezen)"

#: js/backend/GoogleDrive.js:18
msgid "Open an SVG file from Google Drive"
msgstr "Open een SVG-bestand van Google Drive"

#: js/Controller.js:131
msgid "<i class=\"fas fa-exclamation-triangle\"></i> Error"
msgstr "<i class=\"fas fa-exclamation-triangle\"></i> Fout"

#: js/Controller.js:132
msgid "<i class=\"fas fa-info-circle\"></i> Information"
msgstr "<i class=\"fas fa-info-circle\"></i> Informatie"

#: js/Storage.js:79
msgid "File %s could not be loaded."
msgstr "'%s' kan niet worden geopend."

#: js/Storage.js:96 js/Storage.js:105
msgid "Document is not valid SVG."
msgstr "Het bestand is geen geldig SVG-bestand."

#: js/Storage.js:141 js/Storage.js:147
msgid "Document was changed. Reloading."
msgstr "Het bestand is aangepast - bezig met herladen..."

#: js/Storage.js:156
msgid "Document was changed."
msgstr "Het bestand is aangepast."

#: js/Storage.js:182
msgid "Document was imported from Sozi 13 or earlier."
msgstr "Het bestand is geïmporteerd uit Sozi 13 of eerder."

#: js/Storage.js:254 js/Storage.js:275
msgid "Saved %s."
msgstr "'%s' is opgeslagen."

#: js/view/Properties.js:41
msgid "Autoselect outline element"
msgstr "Element automatisch selecteren"

#: js/view/Properties.js:42 js/view/Properties.js:151
msgid "Reset layer geometry"
msgstr "Laaggeometrie herstellen"

#: js/view/Properties.js:43 js/view/Timeline.js:143
msgid "Create a new frame"
msgstr "Nieuw frame maken"

#: js/view/Properties.js:44 js/view/Properties.js:67 js/view/Toolbar.js:112
msgid "Save the presentation"
msgstr "Presentatie opslaan"

#: js/view/Properties.js:45 js/view/Toolbar.js:96
msgid "Redo"
msgstr "Opnieuw uitvoeren"

#: js/view/Properties.js:46 js/view/Toolbar.js:91
msgid "Undo"
msgstr "Ongedaan maken"

#: js/view/Properties.js:47
msgid "Focus the frame title"
msgstr "Frametitel focussen"

#: js/view/Properties.js:48 js/view/Properties.js:72 js/view/Toolbar.js:117
msgid "Reload the SVG document"
msgstr "SVG-bestand herladen"

#: js/view/Properties.js:49
msgid "Toggle full-screen mode"
msgstr "Beeldvullende modus aan/uit"

#: js/view/Properties.js:50
msgid "Toggle the developer tools"
msgstr "Ontwikkelaarshulpmiddelen tonen/verbergen"

#: js/view/Properties.js:60
msgid "User interface"
msgstr "Uiterlijk"

#: js/view/Properties.js:61
msgid "Font size"
msgstr "Lettergrootte"

#: js/view/Properties.js:64
msgid "Enable notifications on save and reload"
msgstr "Meldingen tonen bij opslaan en herladen"

#: js/view/Properties.js:65
msgid "Enable notifications"
msgstr "Meldingen tonen"

#: js/view/Properties.js:69
msgid "When Sozi loses the focus"
msgstr "Als Sozi niet gefocust is"

#: js/view/Properties.js:70 js/view/Properties.js:76
msgid "Manually"
msgstr "Handmatig"

#: js/view/Properties.js:74
msgid "Automatically"
msgstr "Automatisch"

#: js/view/Properties.js:75
msgid "When Sozi gets the focus"
msgstr "Als Sozi gefocust is"

#: js/view/Properties.js:78
msgid "Behavior"
msgstr "Gedrag"

#: js/view/Properties.js:80
msgid "Preview transition animations"
msgstr "Overgangen en animaties voorvertonen"

#: js/view/Properties.js:81
msgid "Enable animated transitions"
msgstr "Overgangsanimaties gebruiken"

#: js/view/Properties.js:83
msgid "Keyboard shortcuts"
msgstr "Sneltoetsen"

#: js/view/Properties.js:96
msgid "Basic formatting supported:"
msgstr "Ondersteunde basisopmaak:"

#: js/view/Properties.js:98
msgid "Ctrl+B: Bold"
msgstr "CTRL + B: vetgedrukt"

#: js/view/Properties.js:99
msgid "Ctrl+I: Italic"
msgstr "CTRL + I: cursief"

#: js/view/Properties.js:100
msgid "Ctrl+U: Underline"
msgstr "CTRL + U: onderstrepen"

#: js/view/Properties.js:101
msgid "Ctrl+0: Paragraph"
msgstr "Ctrl+0: paragraaf"

#: js/view/Properties.js:102
msgid "Ctrl+1: Big header"
msgstr "Ctrl+1: grote kop"

#: js/view/Properties.js:103
msgid "Ctrl+2: Medium header"
msgstr "Ctrl+2: normale kop"

#: js/view/Properties.js:104
msgid "Ctrl+3: Small header"
msgstr "Ctrl+3: kleine kop"

#: js/view/Properties.js:105
msgid "Ctrl+L: List"
msgstr "CTRL + L: lijst"

#: js/view/Properties.js:106
msgid "Ctrl+N: Numbered list"
msgstr "CTRL + N: genummerde lijst"

#: js/view/Properties.js:113
msgid "Select a layer to copy"
msgstr "Selecteer een te kopiëren laag"

#: js/view/Properties.js:116 js/view/Timeline.js:190 js/view/Timeline.js:218
msgid "Default"
msgstr "Standaard"

#: js/view/Properties.js:123
msgid "Frame"
msgstr "Frame"

#: js/view/Properties.js:126
msgid "Show in frame list"
msgstr "Tonen op framelijst"

#: js/view/Properties.js:127
msgid "Show frame number"
msgstr "Framenummer tonen"

#: js/view/Properties.js:130
msgid "Title"
msgstr "Titel"

#: js/view/Properties.js:133
msgid "Title level in frame list"
msgstr "Titelniveau op framelijst"

#: js/view/Properties.js:136
msgid "Id"
msgstr "Id"

#: js/view/Properties.js:140
msgid "Timeout (seconds)"
msgstr "Time-out (in seconden)"

#: js/view/Properties.js:141
msgid "Timeout enable"
msgstr "Time-out gebruiken"

#: js/view/Properties.js:145
msgid "Layer"
msgstr "Laag"

#: js/view/Properties.js:148
msgid "Link to previous frame"
msgstr "Link naar het vorige frame"

#: js/view/Properties.js:149
msgid "Clip"
msgstr "Knipsel"

#: js/view/Properties.js:156
msgid "Copy layer"
msgstr "Laag kopiëren"

#: js/view/Properties.js:163
msgid "Outline element Id"
msgstr "Element-id voorzien van contour"

#: js/view/Properties.js:166
msgid "Autoselect element"
msgstr "Element automatisch selecteren"

#: js/view/Properties.js:169
msgid "Hide element"
msgstr "Element verbergen"

#: js/view/Properties.js:171
msgid "Fit to element"
msgstr "Aan Element aanpassen"

#: js/view/Properties.js:178
msgid "Layer opacity"
msgstr "Laagdoorzichtigheid"

#: js/view/Properties.js:181
msgid "Transition"
msgstr "Overgang"

#: js/view/Properties.js:181
msgid "Configure the animation when moving to the selected frames."
msgstr "Stel de animatie naar de geselecteerde frames in."

#: js/view/Properties.js:183
msgid "Duration (seconds)"
msgstr "Duur (in seconden)"

#: js/view/Properties.js:186
msgid "Timing function"
msgstr "Timerfunctie"

#: js/view/Properties.js:188
msgid "Linear"
msgstr "Lineair"

#: js/view/Properties.js:189
msgid "Ease"
msgstr "Draaien"

#: js/view/Properties.js:190
msgid "Ease in"
msgstr "Indraaien"

#: js/view/Properties.js:191
msgid "Ease out"
msgstr "Uitdraaien"

#: js/view/Properties.js:192
msgid "Ease in-out"
msgstr "In- en uitdraaien"

#: js/view/Properties.js:193
msgid "Step start"
msgstr "Stapstart"

#: js/view/Properties.js:194
msgid "Step end"
msgstr "Stapeinde"

#: js/view/Properties.js:195
msgid "Step middle"
msgstr "Stap midden"

#: js/view/Properties.js:198
msgid "Relative zoom (%)"
msgstr "Relatief zoomniveau (in %)"

#: js/view/Properties.js:202
msgid "Path Id"
msgstr "Pad-id"

#: js/view/Properties.js:203
msgid "Hide path"
msgstr "Pad verbergen"

#: js/view/Properties.js:207
msgid "Notes"
msgstr "Aantekeningen"

#: js/view/Properties.js:207
msgid ""
"Edit presenter notes. Click here to show the list of formatting shortcuts."
msgstr ""
"Bewerk de presentatoraantekeningen. Klik hier om de lijst met "
"opmaaksnelkoppelingen te tonen."

#: js/view/Properties.js:211
msgid "Player"
msgstr "Speler"

#: js/view/Properties.js:214
msgid "Support the browser's \"Back\" (⬅) button to move to the previous frame"
msgstr ""
"Ondersteuning voor de browserknop 'Terug' (🡰) om naar het vorige frame te "
"gaan"

#: js/view/Properties.js:215
msgid ""
"Moving from one frame to another will change the content of the location bar "
"automatically."
msgstr ""
"De inhoud van de locatiebalk wordt aangepast als je van het ene naar het "
"andere frame gaat."

#: js/view/Properties.js:219
msgid "Allow to control the presentation"
msgstr "Presentatiebediening inschakelen"

#: js/view/Properties.js:221 js/view/Properties.js:228
#: js/view/Properties.js:234 js/view/Properties.js:242
msgid "using the mouse"
msgstr "met behulp van de muis"

#: js/view/Properties.js:222 js/view/Properties.js:235
#: js/view/Properties.js:243
msgid "using the keyboard"
msgstr "met behulp van het toetsenbord"

#: js/view/Properties.js:227
msgid "Allow to move the camera"
msgstr "Toestaan om de camera te verplaatsen"

#: js/view/Properties.js:232
msgid "Allow to rotate the camera"
msgstr "Toestaan om camera te draaien"

#: js/view/Properties.js:240
msgid "Allow to zoom"
msgstr "Toestaan om in te zoomen"

#: js/view/Timeline.js:136
msgid "Delete the selected frames"
msgstr "Geselecteerde frames verwijderen"

#: js/view/Timeline.js:162
msgid "Add layer"
msgstr "Laag toevoegen"

#: js/view/Timeline.js:163
msgid "Add all layers"
msgstr "Alle lagen toevoegen"

#: js/view/Timeline.js:178 js/view/Timeline.js:198
msgid "This layer is visible. Click to hide it."
msgstr "Deze laag is zichtbaar - klik om te verbergen."

#: js/view/Timeline.js:182 js/view/Timeline.js:202
msgid "This layer is hidden. Click to show it."
msgstr "Deze laag is verborgen - klik om zichtbaar te maken."

#: js/view/Timeline.js:206
msgid "Remove this layer"
msgstr "Geselecteerde laag verwijderen"

#: js/view/Timeline.js:231
msgid "Insert selection before frame %d"
msgstr "Selectie omdraaien vóór frame %d"

#: js/view/Timeline.js:238
msgid "Insert selection after frame %d"
msgstr "Selectie omdraaien ná frame %d"

#: js/view/Timeline.js:273 js/view/Timeline.js:285
msgid ""
"You should add graphic elements in the current area to help Sozi keep track "
"of this layer's position."
msgstr ""
"Voeg grafische elementen toe aan het huidige vak om Sozi te helpen de "
"laagpositie bij te houden."

#: js/view/Toolbar.js:36
msgid "Aspect ratio: "
msgstr "Beeldverhouding: "

#: js/view/Toolbar.js:69
msgid "Move the selected layers (hold Alt to zoom, Shift to rotate)"
msgstr ""
"Geselecteerde lagen verplaatsen (houdt Alt ingedrukt om te zoomen, en Shift "
"om te draaien)"

#: js/view/Toolbar.js:74
msgid ""
"Zoom in/out on the selected layers (you can also hold the Alt key in Move "
"mode)"
msgstr ""
"In- of uitzoomen op de geselecteerde lagen (of houdt de Alt-toets ingedrukt "
"tijdens het verslepen)"

#: js/view/Toolbar.js:79
msgid ""
"Rotate the selected layers (you can also hold the Shift key in Move mode)"
msgstr ""
"Geselecteerde laag draaien (of houdt de Shift-toets ingedrukt tijdens het "
"verslepen)"

#: js/view/Toolbar.js:84
msgid "Edit the clipping area"
msgstr "Knipselgebied aanpassen"

#: js/view/Toolbar.js:103
msgid "Disable full-screen mode"
msgstr "Beeldvullende modus afsluiten"

#: js/view/Toolbar.js:103
msgid "Enable full-screen mode"
msgstr "Beeldvullende modus starten"

#: js/view/Toolbar.js:123
msgid "Preferences"
msgstr "Instellingen"

#: js/view/Toolbar.js:128
msgid "Information"
msgstr "Informatie"

#~ msgid "Sozi (Information)"
#~ msgstr "Sozi (Informatie)"

#~ msgid "Sozi (Error)"
#~ msgstr "Sozi (Fout)"

#, fuzzy
#~ msgid "Document was changed. Use the reload button."
#~ msgstr "Het bestand was gewijzigd. Bezig met verversen."<|MERGE_RESOLUTION|>--- conflicted
+++ resolved
@@ -7,15 +7,9 @@
 msgstr ""
 "Project-Id-Version: sozi\n"
 "Report-Msgid-Bugs-To: Tim van Steenbergen <tim@sourcerers.nl>\n"
-<<<<<<< HEAD
-"POT-Creation-Date: 2020-05-09 01:47:+0000\n"
-"PO-Revision-Date: 2019-03-21 20:04+0000\n"
-"Last-Translator: Kurt Latre <meester.kurt@gmail.com>\n"
-=======
 "POT-Creation-Date: 2020-01-01 03:40:+0000\n"
 "PO-Revision-Date: 2020-06-19 15:41+0000\n"
 "Last-Translator: Heimen Stoffels <vistausss@outlook.com>\n"
->>>>>>> 6766cdd5
 "Language-Team: Dutch <https://hosted.weblate.org/projects/sozi/translations/"
 "nl/>\n"
 "Language: nl\n"
@@ -380,7 +374,7 @@
 #: js/view/Properties.js:214
 msgid "Support the browser's \"Back\" (⬅) button to move to the previous frame"
 msgstr ""
-"Ondersteuning voor de browserknop 'Terug' (🡰) om naar het vorige frame te "
+"Ondersteuning voor de browserknop 'Terug' (⬅) om naar het vorige frame te "
 "gaan"
 
 #: js/view/Properties.js:215
