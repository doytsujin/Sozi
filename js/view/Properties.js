--- conflicted
+++ resolved
@@ -64,19 +64,16 @@
             _("Enable notifications on save and reload"),
             this.renderToggleField(h("i.fa.fa-check-square-o"), _("Enable notifications"), "enableNotifications", c.getPreference, c.setPreference)
         ]),
-<<<<<<< HEAD
-        h("label", {for: "field-showThumbnails"}, [
-            _("Show thumbnails in timeline"),
-            this.renderToggleField(h("i.fa.fa-check-square-o"), _("Show thumbnails"), "showThumbnails", c.getPreference, c.setPreference)
-        ]),
-=======
         h("label", {for: "field-reload"}, _("Reload the SVG document")),
         this.renderSelectField("reload", c.getPreference, c.setPreference, {
             "auto": _("Automatically"),
             "onfocus": _("When Sozi gets the focus"),
             "manual": _("Manually")
         }),
->>>>>>> 5fcef8ff
+        h("label", {for: "field-showThumbnails"}, [
+            _("Show thumbnails in timeline"),
+            this.renderToggleField(h("i.fa.fa-check-square-o"), _("Show thumbnails"), "showThumbnails", c.getPreference, c.setPreference)
+        ]),
         h("h1", _("Behavior")),
         h("label", {for: "field-animateTransitions"}, [
             _("Preview transition animations"),
